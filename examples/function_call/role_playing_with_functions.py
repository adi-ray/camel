--- conflicted
+++ resolved
@@ -48,10 +48,6 @@
         *SearchToolkit().get_tools(),
     ]
     assistant_model_config = ChatGPTConfig(
-<<<<<<< HEAD
-        tools=tools_list,
-=======
->>>>>>> e01356a7
         temperature=0.0,
     )
 
