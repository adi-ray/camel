--- conflicted
+++ resolved
@@ -177,15 +177,11 @@
             context_units: List of context units to convert to output format.
             skip_counting: If True, returns -1 as token count.
         """
-<<<<<<< HEAD
-        context_units = sorted(context_units, key=lambda unit: unit.idx)
-        messages = [
-=======
         context_units = sorted(
             context_units, key=lambda unit: unit.record.timestamp
         )
-        return [
->>>>>>> aed5006c
+
+        messages = [
             unit.record.memory_record.to_openai_message()
             for unit in context_units
         ]
