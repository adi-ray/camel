# ========= Copyright 2023-2024 @ CAMEL-AI.org. All Rights Reserved. =========
# Licensed under the Apache License, Version 2.0 (the "License");
# you may not use this file except in compliance with the License.
# You may obtain a copy of the License at
#
#     http://www.apache.org/licenses/LICENSE-2.0
#
# Unless required by applicable law or agreed to in writing, software
# distributed under the License is distributed on an "AS IS" BASIS,
# WITHOUT WARRANTIES OR CONDITIONS OF ANY KIND, either express or implied.
# See the License for the specific language governing permissions and
# limitations under the License.
# ========= Copyright 2023-2024 @ CAMEL-AI.org. All Rights Reserved. =========
from __future__ import annotations

import asyncio
import json
import uuid
from collections import deque
from typing import Deque, Dict, List, Optional

from colorama import Fore

from camel.agents import ChatAgent, MCPAgent
from camel.logger import get_logger
from camel.messages.base import BaseMessage
from camel.models import ModelFactory
from camel.societies.workforce.base import BaseNode
from camel.societies.workforce.prompts import (
    ASSIGN_TASK_PROMPT,
    CREATE_NODE_PROMPT,
    WF_TASK_DECOMPOSE_PROMPT,
)
from camel.societies.workforce.role_playing_worker import RolePlayingWorker
from camel.societies.workforce.single_agent_worker import SingleAgentWorker
from camel.societies.workforce.task_channel import TaskChannel
from camel.societies.workforce.utils import (
    TaskAssignResult,
    WorkerConf,
    check_if_running,
)
from camel.societies.workforce.worker import Worker
<<<<<<< HEAD
from camel.tasks.task import Task, TaskState
=======
from camel.tasks.task import Task, TaskState, validate_task_content
from camel.toolkits import CodeExecutionToolkit, SearchToolkit, ThinkingToolkit
>>>>>>> a2925ff4
from camel.types import ModelPlatformType, ModelType
from camel.utils import dependencies_required

logger = get_logger(__name__)


class Workforce(BaseNode):
    r"""A system where multiple worker nodes (agents) cooperate together
    to solve tasks. It can assign tasks to worker nodes and also take
    strategies such as create new worker, decompose tasks, etc. to handle
    situations when the task fails.

    The workforce uses three specialized ChatAgents internally:
    - Coordinator Agent: Assigns tasks to workers based on their
      capabilities
    - Task Planner Agent: Decomposes complex tasks and composes results
    - Dynamic Workers: Created at runtime when tasks fail repeatedly.
      By default, these workers use MCPAgent for dynamic MCP server/tool
      discovery based on task requirements.

    Args:
        description (str): Description of the workforce.
        children (Optional[List[BaseNode]], optional): List of child nodes
            under this node. Each child node can be a worker node or
            another workforce node. (default: :obj:`None`)
        coordinator_agent_kwargs (Optional[Dict], optional): Keyword
            arguments passed directly to the coordinator :obj:`ChatAgent`
            constructor. The coordinator manages task assignment and failure
            handling strategies. See :obj:`ChatAgent` documentation
            for all available parameters.
            (default: :obj:`None` - uses ModelPlatformType.DEFAULT,
            ModelType.DEFAULT)
        task_agent_kwargs (Optional[Dict], optional): Keyword arguments
            passed directly to the task planning :obj:`ChatAgent` constructor.
            The task agent handles task decomposition into subtasks and result
            composition. See :obj:`ChatAgent` documentation for all
            available parameters.
            (default: :obj:`None` - uses ModelPlatformType.DEFAULT,
            ModelType.DEFAULT)
        new_worker_agent_kwargs (Optional[Dict], optional): Keyword arguments
            passed directly to the new worker agent constructor when creating
            dynamic worker agents. Can include 'registry_configs' and 'model'
            to override defaults. See :obj:`MCPAgent` documentation for all
            available parameters. (default: :obj:`None`)
        graceful_shutdown_timeout (float, optional): The timeout in seconds
            for graceful shutdown when a task fails 3 times. During this
            period, the workforce remains active for debugging.
            Set to 0 for immediate shutdown. (default: :obj:`15.0`)

    Example:
        >>> # Configure with custom model
        >>> model = ModelFactory.create(
        ...     ModelPlatformType.OPENAI, ModelType.GPT_4O
        ... )
        >>> workforce = Workforce(
        ...     "Research Team",
        ...     coordinator_agent_kwargs={"model": model, "token_limit": 4000},
        ...     task_agent_kwargs={"model": model, "token_limit": 8000}
        ... )
        >>>
        >>> # Process a task
        >>> task = Task(content="Research AI trends", id="1")
        >>> result = workforce.process_task(task)
    """

    def __init__(
        self,
        description: str,
        children: Optional[List[BaseNode]] = None,
        coordinator_agent_kwargs: Optional[Dict] = None,
        task_agent_kwargs: Optional[Dict] = None,
        new_worker_agent_kwargs: Optional[Dict] = None,
        graceful_shutdown_timeout: float = 15.0,
    ) -> None:
        super().__init__(description)
        self._child_listening_tasks: Deque[asyncio.Task] = deque()
        self._children = children or []
        self.new_worker_agent_kwargs = new_worker_agent_kwargs or {}
        self.graceful_shutdown_timeout = graceful_shutdown_timeout

        # Warning messages for default model usage
        if coordinator_agent_kwargs is None:
            logger.warning(
                "No coordinator_agent_kwargs provided. Using default "
                "ChatAgent settings (ModelPlatformType.DEFAULT, "
                "ModelType.DEFAULT). To customize the coordinator agent "
                "that assigns tasks and handles failures, pass a dictionary "
                "with ChatAgent parameters, e.g.: {'model': your_model, "
                "'tools': your_tools, 'token_limit': 8000}. See ChatAgent "
                "documentation for all available options."
            )
        if task_agent_kwargs is None:
            logger.warning(
                "No task_agent_kwargs provided. Using default ChatAgent "
                "settings (ModelPlatformType.DEFAULT, ModelType.DEFAULT). "
                "To customize the task planning agent that "
                "decomposes/composes tasks, pass a dictionary with "
                "ChatAgent parameters, e.g.: {'model': your_model, "
                "'token_limit': 16000}. See ChatAgent documentation for "
                "all available options."
            )

        coord_agent_sys_msg = BaseMessage.make_assistant_message(
            role_name="Workforce Manager",
            content="You are coordinating a group of workers. A worker can be "
            "a group of agents or a single agent. Each worker is "
            "created to solve a specific kind of task. Your job "
            "includes assigning tasks to a existing worker, creating "
            "a new worker for a task, etc.",
        )
        self.coordinator_agent = ChatAgent(
            coord_agent_sys_msg, **(coordinator_agent_kwargs or {})
        )

        task_sys_msg = BaseMessage.make_assistant_message(
            role_name="Task Planner",
            content="You are going to compose and decompose tasks.",
        )
        self.task_agent = ChatAgent(task_sys_msg, **(task_agent_kwargs or {}))

        # If there is one, will set by the workforce class wrapping this
        self._task: Optional[Task] = None
        self._pending_tasks: Deque[Task] = deque()

    def __repr__(self):
        return f"Workforce {self.node_id} ({self.description})"

    def _decompose_task(self, task: Task) -> List[Task]:
        r"""Decompose the task into subtasks. This method will also set the
        relationship between the task and its subtasks.

        Returns:
            List[Task]: The subtasks.
        """
        decompose_prompt = WF_TASK_DECOMPOSE_PROMPT.format(
            content=task.content,
            child_nodes_info=self._get_child_nodes_info(),
            additional_info=task.additional_info,
        )
        self.task_agent.reset()
        subtasks = task.decompose(self.task_agent, decompose_prompt)
        task.subtasks = subtasks
        for subtask in subtasks:
            subtask.parent = task

        return subtasks

    @check_if_running(False)
    def process_task(self, task: Task) -> Task:
        r"""The main entry point for the workforce to process a task. It will
        start the workforce and all the child nodes under it, process the
        task provided and return the updated task.

        Args:
            task (Task): The task to be processed.

        Returns:
            Task: The updated task.
        """
        if not validate_task_content(task.content, task.id):
            task.state = TaskState.FAILED
            task.result = "Task failed: Invalid or empty content provided"
            logger.warning(
                f"Task {task.id} rejected: Invalid or empty content. "
                f"Content preview: '{task.content[:50]}...'"
            )
            return task

        self.reset()
        self._task = task
        task.state = TaskState.FAILED
        self._pending_tasks.append(task)
        # The agent tend to be overconfident on the whole task, so we
        # decompose the task into subtasks first
        subtasks = self._decompose_task(task)
        self._pending_tasks.extendleft(reversed(subtasks))
        self.set_channel(TaskChannel())

        asyncio.run(self.start())

        return task

    @check_if_running(False)
    def add_single_agent_worker(
        self, description: str, worker: ChatAgent
    ) -> Workforce:
        r"""Add a worker node to the workforce that uses a single agent.

        Args:
            description (str): Description of the worker node.
            worker (ChatAgent): The agent to be added.

        Returns:
            Workforce: The workforce node itself.
        """
        worker_node = SingleAgentWorker(description, worker)
        self._children.append(worker_node)
        return self

    @check_if_running(False)
    def add_role_playing_worker(
        self,
        description: str,
        assistant_role_name: str,
        user_role_name: str,
        assistant_agent_kwargs: Optional[Dict] = None,
        user_agent_kwargs: Optional[Dict] = None,
        summarize_agent_kwargs: Optional[Dict] = None,
        chat_turn_limit: int = 3,
    ) -> Workforce:
        r"""Add a worker node to the workforce that uses `RolePlaying` system.

        Args:
            description (str): Description of the node.
            assistant_role_name (str): The role name of the assistant agent.
            user_role_name (str): The role name of the user agent.
            assistant_agent_kwargs (Optional[Dict]): The keyword arguments to
                initialize the assistant agent in the role playing, like the
                model name, etc. (default: :obj:`None`)
            user_agent_kwargs (Optional[Dict]): The keyword arguments to
                initialize the user agent in the role playing, like the
                model name, etc. (default: :obj:`None`)
            summarize_agent_kwargs (Optional[Dict]): The keyword arguments to
                initialize the summarize agent, like the model name, etc.
                (default: :obj:`None`)
            chat_turn_limit (int): The maximum number of chat turns in the
                role playing. (default: :obj:`3`)

        Returns:
            Workforce: The workforce node itself.
        """
        worker_node = RolePlayingWorker(
            description=description,
            assistant_role_name=assistant_role_name,
            user_role_name=user_role_name,
            assistant_agent_kwargs=assistant_agent_kwargs,
            user_agent_kwargs=user_agent_kwargs,
            summarize_agent_kwargs=summarize_agent_kwargs,
            chat_turn_limit=chat_turn_limit,
        )
        self._children.append(worker_node)
        return self

    @check_if_running(False)
    def add_workforce(self, workforce: Workforce) -> Workforce:
        r"""Add a workforce node to the workforce.

        Args:
            workforce (Workforce): The workforce node to be added.

        Returns:
            Workforce: The workforce node itself.
        """
        self._children.append(workforce)
        return self

    @check_if_running(False)
    def reset(self) -> None:
        r"""Reset the workforce and all the child nodes under it. Can only
        be called when the workforce is not running."""
        super().reset()
        self._task = None
        self._pending_tasks.clear()
        self._child_listening_tasks.clear()
        self.coordinator_agent.reset()
        self.task_agent.reset()
        for child in self._children:
            child.reset()

    @check_if_running(False)
    def set_channel(self, channel: TaskChannel) -> None:
        r"""Set the channel for the node and all the child nodes under it."""
        self._channel = channel
        for child in self._children:
            child.set_channel(channel)

    def _get_child_nodes_info(self) -> str:
        r"""Get the information of all the child nodes under this node."""
        info = ""
        for child in self._children:
            if isinstance(child, Workforce):
                additional_info = "A Workforce node"
            elif isinstance(child, SingleAgentWorker):
                additional_info = "tools: " + (
                    ", ".join(child.worker.tool_dict.keys())
                )
            elif isinstance(child, RolePlayingWorker):
                additional_info = "A Role playing node"
            else:
                additional_info = "Unknown node"
            info += (
                f"<{child.node_id}>:<{child.description}>:<"
                f"{additional_info}>\n"
            )
        return info

    def _find_assignee(
        self,
        task: Task,
    ) -> str:
        r"""Assigns a task to a worker node with the best capability.

        Parameters:
            task (Task): The task to be assigned.

        Returns:
            str: ID of the worker node to be assigned.
        """
        self.coordinator_agent.reset()
        prompt = ASSIGN_TASK_PROMPT.format(
            content=task.content,
            child_nodes_info=self._get_child_nodes_info(),
            additional_info=task.additional_info,
        )

        response = self.coordinator_agent.step(
            prompt, response_format=TaskAssignResult
        )
        result_dict = json.loads(response.msg.content, parse_int=str)
        task_assign_result = TaskAssignResult(**result_dict)
        return task_assign_result.assignee_id

    async def _post_task(self, task: Task, assignee_id: str) -> None:
        await self._channel.post_task(task, self.node_id, assignee_id)

    async def _post_dependency(self, dependency: Task) -> None:
        await self._channel.post_dependency(dependency, self.node_id)

    def _create_worker_node_for_task(self, task: Task) -> Worker:
        r"""Creates a new worker node for a given task and add it to the
        children list of this node. This is one of the actions that
        the coordinator can take when a task has failed.

        Args:
            task (Task): The task for which the worker node is created.

        Returns:
            Worker: The created worker node.
        """
        prompt = CREATE_NODE_PROMPT.format(
            content=task.content,
            child_nodes_info=self._get_child_nodes_info(),
            additional_info=task.additional_info,
        )
        response = self.coordinator_agent.step(
            prompt, response_format=WorkerConf
        )
        result_dict = json.loads(response.msg.content)
        new_node_conf = WorkerConf(**result_dict)

        new_agent = self._create_new_agent(
            new_node_conf.role,
            new_node_conf.sys_msg,
        )

        new_node = SingleAgentWorker(
            description=new_node_conf.description,
            worker=new_agent,
        )
        new_node.set_channel(self._channel)

        print(f"{Fore.CYAN}{new_node} created.{Fore.RESET}")

        self._children.append(new_node)
        self._child_listening_tasks.append(
            asyncio.create_task(new_node.start())
        )
        return new_node

    def _create_new_agent(self, role: str, sys_msg: str) -> ChatAgent:
        r"""Creates a new agent (MCPAgent by default) for a given task with
        dynamic MCP server/tool capabilities.

        Args:
            role (str): The role name for the agent.
            sys_msg (str): The system message content for the agent.

        Returns:
            ChatAgent: The created agent (MCPAgent or ChatAgent based on
                configuration).
        """
        # Get model from new_worker_agent_kwargs if provided, otherwise use
        # default
        model = self.new_worker_agent_kwargs.get('model')
        if model is None:
            # Default: Create MCPAgent with default model configuration for
            # dynamic tool access
            model = ModelFactory.create(
                model_platform=ModelPlatformType.DEFAULT,
                model_type=ModelType.DEFAULT,
                model_config_dict={"temperature": 0},
            )

        # Get registry_configs from new_worker_agent_kwargs if provided
        registry_configs = self.new_worker_agent_kwargs.get('registry_configs')
        if registry_configs is None:
            return ChatAgent(
                system_message=sys_msg,
                model=model,
            )

        # Enhanced system message for MCP agent with task-aware capabilities
        enhanced_sys_msg = "You have access to dynamic MCP (Model Context "
        "Protocol) servers and tools that can be automatically discovered "
        "and utilized based on the specific requirements of your tasks. "
        "Use these tools effectively to provide comprehensive solutions"
        f".\n\n{sys_msg}"

        enhanced_worker_sys_msg = BaseMessage.make_assistant_message(
            role_name=role,
            content=enhanced_sys_msg,
        )

        # Create MCPAgent kwargs from new_worker_agent_kwargs
        agent_kwargs = self.new_worker_agent_kwargs.copy()
        agent_kwargs.update(
            {
                'system_message': enhanced_worker_sys_msg,
                'registry_configs': registry_configs,
                'model': model,
            }
        )

        # Use MCPAgent to enable dynamic MCP server/tool discovery based on
        # tasks
        return MCPAgent(**agent_kwargs)

    async def _get_returned_task(self) -> Task:
        r"""Get the task that's published by this node and just get returned
        from the assignee.
        """
        return await self._channel.get_returned_task_by_publisher(self.node_id)

    async def _post_ready_tasks(self) -> None:
        r"""Send all the pending tasks that have all the dependencies met to
        the channel, or directly return if there is none. For now, we will
        directly send the first task in the pending list because all the tasks
        are linearly dependent."""

        if not self._pending_tasks:
            return

        ready_task = self._pending_tasks[0]

        # If the task has failed previously, just compose and send the task
        # to the channel as a dependency
        if ready_task.state == TaskState.FAILED:
            # TODO: the composing of tasks seems not work very well
            self.task_agent.reset()
            ready_task.compose(self.task_agent)
            # Remove the subtasks from the channel
            for subtask in ready_task.subtasks:
                await self._channel.remove_task(subtask.id)
            # Send the task to the channel as a dependency
            await self._post_dependency(ready_task)
            self._pending_tasks.popleft()
            # Try to send the next task in the pending list
            await self._post_ready_tasks()
        else:
            # Directly post the task to the channel if it's a new one
            # Find a node to assign the task
            assignee_id = self._find_assignee(task=ready_task)
            await self._post_task(ready_task, assignee_id)

    async def _handle_failed_task(self, task: Task) -> bool:
        if task.failure_count >= 3:
            return True
        task.failure_count += 1
        # Remove the failed task from the channel
        await self._channel.remove_task(task.id)
        if task.get_depth() >= 3:
            # Create a new worker node and reassign
            assignee = self._create_worker_node_for_task(task)
            await self._post_task(task, assignee.node_id)
        else:
            subtasks = self._decompose_task(task)
            # Insert packets at the head of the queue
            self._pending_tasks.extendleft(reversed(subtasks))
            await self._post_ready_tasks()
        return False

    async def _handle_completed_task(self, task: Task) -> None:
        # archive the packet, making it into a dependency
        self._pending_tasks.popleft()
        await self._channel.archive_task(task.id)
        await self._post_ready_tasks()

    async def _graceful_shutdown(self, failed_task: Task) -> None:
        r"""Handle graceful shutdown with configurable timeout. This is used to
        keep the workforce running for a while to debug the failed task.

        Args:
            failed_task (Task): The task that failed and triggered shutdown.
        """
        if self.graceful_shutdown_timeout <= 0:
            # Immediate shutdown if timeout is 0 or negative
            return

        logger.warning(
            f"Workforce will shutdown in {self.graceful_shutdown_timeout} "
            f"seconds due to failure. You can use this time to inspect the "
            f"current state of the workforce."
        )

        # Wait for the full timeout period
        await asyncio.sleep(self.graceful_shutdown_timeout)

    @check_if_running(False)
    async def _listen_to_channel(self) -> None:
        r"""Continuously listen to the channel, post task to the channel and
        track the status of posted tasks.
        """

        self._running = True
        logger.info(f"Workforce {self.node_id} started.")

        await self._post_ready_tasks()

        while self._task is None or self._pending_tasks:
            returned_task = await self._get_returned_task()
            if returned_task.state == TaskState.DONE:
                await self._handle_completed_task(returned_task)
            elif returned_task.state == TaskState.FAILED:
                halt = await self._handle_failed_task(returned_task)
                if not halt:
                    continue
                print(
                    f"{Fore.RED}Task {returned_task.id} has failed "
                    f"for 3 times, halting the workforce.{Fore.RESET}"
                )
                # Graceful shutdown instead of immediate break
                await self._graceful_shutdown(returned_task)
                break
            elif returned_task.state == TaskState.OPEN:
                # TODO: multi-layer workforce
                pass
            else:
                raise ValueError(
                    f"Task {returned_task.id} has an unexpected state."
                )

        # shut down the whole workforce tree
        self.stop()

    @check_if_running(False)
    async def start(self) -> None:
        r"""Start itself and all the child nodes under it."""
        for child in self._children:
            child_listening_task = asyncio.create_task(child.start())
            self._child_listening_tasks.append(child_listening_task)
        await self._listen_to_channel()

    @check_if_running(True)
    def stop(self) -> None:
        r"""Stop all the child nodes under it. The node itself will be stopped
        by its parent node.
        """
        for child in self._children:
            child.stop()
        for child_task in self._child_listening_tasks:
            child_task.cancel()
        self._running = False

    def clone(self, with_memory: bool = False) -> 'Workforce':
        r"""Creates a new instance of Workforce with the same configuration.

        Args:
            with_memory (bool, optional): Whether to copy the memory
                (conversation history) to the new instance. If True, the new
                instance will have the same conversation history. If False,
                the new instance will have a fresh memory.
                (default: :obj:`False`)

        Returns:
            Workforce: A new instance of Workforce with the same configuration.
        """

        # Create a new instance with the same configuration
        new_instance = Workforce(
            description=self.description,
            coordinator_agent_kwargs={},
            task_agent_kwargs={},
            new_worker_agent_kwargs=self.new_worker_agent_kwargs,
            graceful_shutdown_timeout=self.graceful_shutdown_timeout,
        )

        new_instance.task_agent = self.task_agent.clone(with_memory)
        new_instance.coordinator_agent = self.coordinator_agent.clone(
            with_memory
        )

        for child in self._children:
            if isinstance(child, SingleAgentWorker):
                cloned_worker = child.worker.clone(with_memory)
                new_instance.add_single_agent_worker(
                    child.description, cloned_worker
                )
            elif isinstance(child, RolePlayingWorker):
                new_instance.add_role_playing_worker(
                    child.description,
                    child.assistant_role_name,
                    child.user_role_name,
                    child.assistant_agent_kwargs,
                    child.user_agent_kwargs,
                    child.summarize_agent_kwargs,
                    child.chat_turn_limit,
                )
            elif isinstance(child, Workforce):
                new_instance.add_workforce(child.clone(with_memory))
            else:
                logger.warning(f"{type(child)} is not being cloned.")
                continue

        return new_instance

    @dependencies_required("mcp")
    def to_mcp(
        self,
        name: str = "CAMEL-Workforce",
        description: str = (
            "A workforce system using the CAMEL AI framework for "
            "multi-agent collaboration."
        ),
        dependencies: Optional[List[str]] = None,
        host: str = "localhost",
        port: int = 8001,
    ):
        r"""Expose this Workforce as an MCP server.

        Args:
            name (str): Name of the MCP server.
                (default: :obj:`CAMEL-Workforce`)
            description (str): Description of the workforce. If
                None, a generic description is used. (default: :obj:`A
                workforce system using the CAMEL AI framework for
                multi-agent collaboration.`)
            dependencies (Optional[List[str]]): Additional
                dependencies for the MCP server. (default: :obj:`None`)
            host (str): Host to bind to for HTTP transport.
                (default: :obj:`localhost`)
            port (int): Port to bind to for HTTP transport.
                (default: :obj:`8001`)

        Returns:
            FastMCP: An MCP server instance that can be run.
        """
        from mcp.server.fastmcp import FastMCP

        # Combine dependencies
        all_dependencies = ["camel-ai[all]"]
        if dependencies:
            all_dependencies.extend(dependencies)

        mcp_server = FastMCP(
            name,
            dependencies=all_dependencies,
            host=host,
            port=port,
        )

        # Store workforce reference
        workforce_instance = self

        # Define functions first
        def process_task(task_content, task_id=None, additional_info=None):
            r"""Process a task using the workforce.

            Args:
                task_content (str): The content of the task to be processed.
                task_id (str, optional): Unique identifier for the task. If
                    None, a UUID will be automatically generated.
                    (default: :obj:`None`)
                additional_info (Optional[Dict[str, Any]]): Additional
                    information or context for the task. (default: :obj:`None`)

            Returns:
                Dict[str, Any]: A dictionary containing the processing result
                    with the following keys:
                    - status (str): "success" or "error"
                    - task_id (str): The ID of the processed task
                    - state (str): Final state of the task
                    - result (str): Task result content
                    - subtasks (List[Dict]): List of subtask information
                    - message (str): Error message if status is "error"

            Example:
                >>> result = process_task("Analyze market trends", "task_001")
                >>> print(result["status"])  # "success" or "error"
            """
            task = Task(
                content=task_content,
                id=task_id or str(uuid.uuid4()),
                additional_info=additional_info,
            )

            try:
                result_task = workforce_instance.process_task(task)
                return {
                    "status": "success",
                    "task_id": result_task.id,
                    "state": str(result_task.state),
                    "result": result_task.result or "",
                    "subtasks": [
                        {
                            "id": subtask.id,
                            "content": subtask.content,
                            "state": str(subtask.state),
                            "result": subtask.result or "",
                        }
                        for subtask in (result_task.subtasks or [])
                    ],
                }
            except Exception as e:
                return {
                    "status": "error",
                    "message": str(e),
                    "task_id": task.id,
                }

        # Reset tool
        def reset():
            r"""Reset the workforce to its initial state.

            Clears all pending tasks, resets all child nodes, and returns
            the workforce to a clean state ready for new task processing.

            Returns:
                Dict[str, str]: A dictionary containing the reset result with:
                    - status (str): "success" or "error"
                    - message (str): Descriptive message about the operation

            Example:
                >>> result = reset()
                >>> print(result["message"])  # "Workforce reset successfully"
            """
            try:
                workforce_instance.reset()
                return {
                    "status": "success",
                    "message": "Workforce reset successfully",
                }
            except Exception as e:
                return {"status": "error", "message": str(e)}

        # Workforce info resource and tool
        def get_workforce_info():
            r"""Get comprehensive information about the workforce.

            Retrieves the current state and configuration of the workforce
            including its ID, description, running status, and task queue
            information.

            Returns:
                Dict[str, Any]: A dictionary containing workforce information:
                    - node_id (str): Unique identifier of the workforce
                    - description (str): Workforce description
                    - mcp_description (str): MCP server description
                    - children_count (int): Number of child workers
                    - is_running (bool): Whether the workforce is active
                    - pending_tasks_count (int): Number of queued tasks
                    - current_task_id (str or None): ID of the active task

            Example:
                >>> info = get_workforce_info()
                >>> print(f"Running: {info['is_running']}")
                >>> print(f"Children: {info['children_count']}")
            """
            info = {
                "node_id": workforce_instance.node_id,
                "description": workforce_instance.description,
                "mcp_description": description,
                "children_count": len(workforce_instance._children),
                "is_running": workforce_instance._running,
                "pending_tasks_count": len(workforce_instance._pending_tasks),
                "current_task_id": (
                    workforce_instance._task.id
                    if workforce_instance._task
                    else None
                ),
            }
            return info

        # Children info resource and tool
        def get_children_info():
            r"""Get information about all child nodes in the workforce.

            Retrieves comprehensive information about each child worker
            including their type, capabilities, and configuration details.

            Returns:
                List[Dict[str, Any]]: A list of dictionaries, each containing
                    child node information with common keys:
                    - node_id (str): Unique identifier of the child
                    - description (str): Child node description
                    - type (str): Type of worker (e.g., "SingleAgentWorker")

                    Additional keys depend on worker type:

                    For SingleAgentWorker:
                    - tools (List[str]): Available tool names
                    - role_name (str): Agent's role name

                    For RolePlayingWorker:
                    - assistant_role (str): Assistant agent role
                    - user_role (str): User agent role
                    - chat_turn_limit (int): Maximum conversation turns

                    For Workforce:
                    - children_count (int): Number of nested children
                    - is_running (bool): Whether the nested workforce is active

            Example:
                >>> children = get_children_info()
                >>> for child in children:
                ...     print(f"{child['type']}: {child['description']}")
            """
            children_info = []
            for child in workforce_instance._children:
                child_info = {
                    "node_id": child.node_id,
                    "description": child.description,
                    "type": type(child).__name__,
                }

                if isinstance(child, SingleAgentWorker):
                    child_info["tools"] = list(child.worker.tool_dict.keys())
                    child_info["role_name"] = child.worker.role_name
                elif isinstance(child, RolePlayingWorker):
                    child_info["assistant_role"] = child.assistant_role_name
                    child_info["user_role"] = child.user_role_name
                    child_info["chat_turn_limit"] = child.chat_turn_limit
                elif isinstance(child, Workforce):
                    child_info["children_count"] = len(child._children)
                    child_info["is_running"] = child._running

                children_info.append(child_info)

            return children_info

        # Add single agent worker
        def add_single_agent_worker(
            description,
            system_message=None,
            role_name="Assistant",
            agent_kwargs=None,
        ):
            r"""Add a single agent worker to the workforce.

            Creates and adds a new SingleAgentWorker to the workforce with
            the specified configuration. The worker cannot be added while
            the workforce is currently running.

            Args:
                description (str): Description of the worker's role and
                    capabilities.
                system_message (str, optional): Custom system message for the
                    agent. If None, a default message based on role_name is
                    used. (default: :obj:`None`)
                role_name (str, optional): Name of the agent's role.
                    (default: :obj:`"Assistant"`)
                agent_kwargs (Dict, optional): Additional keyword arguments
                    to pass to the ChatAgent constructor, such as model
                    configuration, tools, etc. (default: :obj:`None`)

            Returns:
                Dict[str, str]: A dictionary containing the operation result:
                    - status (str): "success" or "error"
                    - message (str): Descriptive message about the operation
                    - worker_id (str): ID of the created worker (on success)

            Example:
                >>> result = add_single_agent_worker(
                ...     "Data Analyst",
                ...     "You are a data analysis expert.",
                ...     "Analyst"
                ... )
                >>> print(result["status"])  # "success" or "error"
            """
            try:
                if workforce_instance._running:
                    return {
                        "status": "error",
                        "message": "Cannot add workers while workforce is running",  # noqa: E501
                    }

                # Create agent with provided configuration
                sys_msg = BaseMessage.make_assistant_message(
                    role_name=role_name,
                    content=system_message or f"You are a {role_name}.",
                )

                agent = ChatAgent(sys_msg, **(agent_kwargs or {}))
                workforce_instance.add_single_agent_worker(description, agent)

                return {
                    "status": "success",
                    "message": f"Single agent worker '{description}' added",
                    "worker_id": workforce_instance._children[-1].node_id,
                }
            except Exception as e:
                return {"status": "error", "message": str(e)}

        # Add role playing worker
        def add_role_playing_worker(
            description,
            assistant_role_name,
            user_role_name,
            chat_turn_limit=20,
            assistant_agent_kwargs=None,
            user_agent_kwargs=None,
            summarize_agent_kwargs=None,
        ):
            r"""Add a role playing worker to the workforce.

            Creates and adds a new RolePlayingWorker to the workforce that
            uses two agents in a conversational role-playing setup. The
            worker cannot be added while the workforce is currently running.

            Args:
                description (str): Description of the role playing worker's
                    purpose and capabilities.
                assistant_role_name (str): Name/role of the assistant agent
                    in the role playing scenario.
                user_role_name (str): Name/role of the user agent in the
                    role playing scenario.
                chat_turn_limit (int, optional): Maximum number of
                    conversation turns between the two agents.
                    (default: :obj:`20`)
                assistant_agent_kwargs (Dict, optional): Keyword arguments
                    for configuring the assistant ChatAgent, such as model
                    type, tools, etc. (default: :obj:`None`)
                user_agent_kwargs (Dict, optional): Keyword arguments for
                    configuring the user ChatAgent, such as model type,
                    tools, etc. (default: :obj:`None`)
                summarize_agent_kwargs (Dict, optional): Keyword arguments
                    for configuring the summarization agent used to process
                    the conversation results. (default: :obj:`None`)

            Returns:
                Dict[str, str]: A dictionary containing the operation result:
                    - status (str): "success" or "error"
                    - message (str): Descriptive message about the operation
                    - worker_id (str): ID of the created worker (on success)

            Example:
                >>> result = add_role_playing_worker(
                ...     "Design Review Team",
                ...     "Design Critic",
                ...     "Design Presenter",
                ...     chat_turn_limit=5
                ... )
                >>> print(result["status"])  # "success" or "error"
            """
            try:
                if workforce_instance._running:
                    return {
                        "status": "error",
                        "message": "Cannot add workers while workforce is running",  # noqa: E501
                    }

                workforce_instance.add_role_playing_worker(
                    description=description,
                    assistant_role_name=assistant_role_name,
                    user_role_name=user_role_name,
                    chat_turn_limit=chat_turn_limit,
                    assistant_agent_kwargs=assistant_agent_kwargs,
                    user_agent_kwargs=user_agent_kwargs,
                    summarize_agent_kwargs=summarize_agent_kwargs,
                )

                return {
                    "status": "success",
                    "message": f"Role playing worker '{description}' added",
                    "worker_id": workforce_instance._children[-1].node_id,
                }
            except Exception as e:
                return {"status": "error", "message": str(e)}

        # Now register everything using decorators
        mcp_server.tool()(process_task)
        mcp_server.tool()(reset)
        mcp_server.tool()(add_single_agent_worker)
        mcp_server.tool()(add_role_playing_worker)

        mcp_server.resource("workforce://")(get_workforce_info)
        mcp_server.tool()(get_workforce_info)

        mcp_server.resource("children://")(get_children_info)
        mcp_server.tool()(get_children_info)

        return mcp_server<|MERGE_RESOLUTION|>--- conflicted
+++ resolved
@@ -40,12 +40,7 @@
     check_if_running,
 )
 from camel.societies.workforce.worker import Worker
-<<<<<<< HEAD
-from camel.tasks.task import Task, TaskState
-=======
 from camel.tasks.task import Task, TaskState, validate_task_content
-from camel.toolkits import CodeExecutionToolkit, SearchToolkit, ThinkingToolkit
->>>>>>> a2925ff4
 from camel.types import ModelPlatformType, ModelType
 from camel.utils import dependencies_required
 
