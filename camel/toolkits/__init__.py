# ========= Copyright 2023-2024 @ CAMEL-AI.org. All Rights Reserved. =========
# Licensed under the Apache License, Version 2.0 (the "License");
# you may not use this file except in compliance with the License.
# You may obtain a copy of the License at
#
#     http://www.apache.org/licenses/LICENSE-2.0
#
# Unless required by applicable law or agreed to in writing, software
# distributed under the License is distributed on an "AS IS" BASIS,
# WITHOUT WARRANTIES OR CONDITIONS OF ANY KIND, either express or implied.
# See the License for the specific language governing permissions and
# limitations under the License.
# ========= Copyright 2023-2024 @ CAMEL-AI.org. All Rights Reserved. =========
# ruff: noqa: I001
from .function_tool import (
    FunctionTool,
    get_openai_function_schema,
    get_openai_tool_schema,
    generate_docstring,
)
from .open_api_specs.security_config import openapi_security_config

from .math_toolkit import MathToolkit
from .search_toolkit import SearchToolkit
from .weather_toolkit import WeatherToolkit
from .dalle_toolkit import DalleToolkit
from .ask_news_toolkit import AskNewsToolkit, AsyncAskNewsToolkit
from .linkedin_toolkit import LinkedInToolkit
from .reddit_toolkit import RedditToolkit
from .meshy_toolkit import MeshyToolkit
from .openbb_toolkit import OpenBBToolkit

from .base import BaseToolkit
from .google_maps_toolkit import GoogleMapsToolkit
from .code_execution import CodeExecutionToolkit
from .github_toolkit import GithubToolkit
from .google_scholar_toolkit import GoogleScholarToolkit
from .arxiv_toolkit import ArxivToolkit
from .slack_toolkit import SlackToolkit
from .whatsapp_toolkit import WhatsAppToolkit
from .twitter_toolkit import TwitterToolkit
from .open_api_toolkit import OpenAPIToolkit
from .retrieval_toolkit import RetrievalToolkit
from .notion_toolkit import NotionToolkit
from .human_toolkit import HumanToolkit
from .stripe_toolkit import StripeToolkit
from .video_download_toolkit import VideoDownloaderToolkit
from .dappier_toolkit import DappierToolkit
from .networkx_toolkit import NetworkXToolkit
from .semantic_scholar_toolkit import SemanticScholarToolkit
from .zapier_toolkit import ZapierToolkit
from .sympy_toolkit import SymPyToolkit
from .mineru_toolkit import MinerUToolkit
<<<<<<< HEAD
from .math_code_toolkit import MathCodeToolkit
from .geometry_toolkit import GeometryToolkit
from .geometry_toolkit_new import EnhancedGeometryToolkit
=======
from .memory_toolkit import MemoryToolkit
from .audio_analysis_toolkit import AudioAnalysisToolkit
from .excel_toolkit import ExcelToolkit
from .video_analysis_toolkit import VideoAnalysisToolkit
from .image_analysis_toolkit import ImageAnalysisToolkit
from .mcp_toolkit import MCPToolkit
from .browser_toolkit import BrowserToolkit
from .file_write_toolkit import FileWriteToolkit
from .terminal_toolkit import TerminalToolkit
from .pubmed_toolkit import PubMedToolkit
from .data_commons_toolkit import DataCommonsToolkit
from .thinking_toolkit import ThinkingToolkit
from .openai_agent_toolkit import OpenAIAgentToolkit
from .searxng_toolkit import SearxNGToolkit

>>>>>>> 3f0ff7e5

__all__ = [
    'BaseToolkit',
    'FunctionTool',
    'get_openai_function_schema',
    'get_openai_tool_schema',
    "generate_docstring",
    'openapi_security_config',
    'GithubToolkit',
    'MathToolkit',
    'GoogleMapsToolkit',
    'SearchToolkit',
    'SlackToolkit',
    'WhatsAppToolkit',
    'DalleToolkit',
    'TwitterToolkit',
    'WeatherToolkit',
    'RetrievalToolkit',
    'OpenAPIToolkit',
    'LinkedInToolkit',
    'RedditToolkit',
    'CodeExecutionToolkit',
    'AskNewsToolkit',
    'AsyncAskNewsToolkit',
    'GoogleScholarToolkit',
    'NotionToolkit',
    'ArxivToolkit',
    'HumanToolkit',
    'VideoDownloaderToolkit',
    'StripeToolkit',
    'MeshyToolkit',
    'OpenBBToolkit',
    'DappierToolkit',
    'NetworkXToolkit',
    'SemanticScholarToolkit',
    'ZapierToolkit',
    'SymPyToolkit',
    'MinerUToolkit',
<<<<<<< HEAD
    'GeometryToolkit',
    'MathCodeToolkit',
    'EnhancedGeometryToolkit',
=======
    'MemoryToolkit',
    'MCPToolkit',
    'AudioAnalysisToolkit',
    'ExcelToolkit',
    'VideoAnalysisToolkit',
    'ImageAnalysisToolkit',
    'BrowserToolkit',
    'FileWriteToolkit',
    'TerminalToolkit',
    'PubMedToolkit',
    'DataCommonsToolkit',
    'ThinkingToolkit',
    'OpenAIAgentToolkit',
    'SearxNGToolkit',
>>>>>>> 3f0ff7e5
]<|MERGE_RESOLUTION|>--- conflicted
+++ resolved
@@ -51,11 +51,9 @@
 from .zapier_toolkit import ZapierToolkit
 from .sympy_toolkit import SymPyToolkit
 from .mineru_toolkit import MinerUToolkit
-<<<<<<< HEAD
 from .math_code_toolkit import MathCodeToolkit
 from .geometry_toolkit import GeometryToolkit
 from .geometry_toolkit_new import EnhancedGeometryToolkit
-=======
 from .memory_toolkit import MemoryToolkit
 from .audio_analysis_toolkit import AudioAnalysisToolkit
 from .excel_toolkit import ExcelToolkit
@@ -71,7 +69,6 @@
 from .openai_agent_toolkit import OpenAIAgentToolkit
 from .searxng_toolkit import SearxNGToolkit
 
->>>>>>> 3f0ff7e5
 
 __all__ = [
     'BaseToolkit',
@@ -110,11 +107,9 @@
     'ZapierToolkit',
     'SymPyToolkit',
     'MinerUToolkit',
-<<<<<<< HEAD
     'GeometryToolkit',
     'MathCodeToolkit',
     'EnhancedGeometryToolkit',
-=======
     'MemoryToolkit',
     'MCPToolkit',
     'AudioAnalysisToolkit',
@@ -129,5 +124,4 @@
     'ThinkingToolkit',
     'OpenAIAgentToolkit',
     'SearxNGToolkit',
->>>>>>> 3f0ff7e5
 ]