--- conflicted
+++ resolved
@@ -86,7 +86,7 @@
             token_counter=token_counter,
             timeout=timeout,
         )
-<<<<<<< HEAD
+
         self._client = OpenAI(
             timeout=self._timeout,
             max_retries=3,
@@ -188,8 +188,6 @@
         )
 
         return self._post_handle_response(response)
-=======
->>>>>>> 8474e26d
 
     async def _arun(
         self,
