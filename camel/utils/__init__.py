# =========== Copyright 2023 @ CAMEL-AI.org. All Rights Reserved. ===========
# Licensed under the Apache License, Version 2.0 (the “License”);
# you may not use this file except in compliance with the License.
# You may obtain a copy of the License at
#
#     http://www.apache.org/licenses/LICENSE-2.0
#
# Unless required by applicable law or agreed to in writing, software
# distributed under the License is distributed on an “AS IS” BASIS,
# WITHOUT WARRANTIES OR CONDITIONS OF ANY KIND, either express or implied.
# See the License for the specific language governing permissions and
# limitations under the License.
# =========== Copyright 2023 @ CAMEL-AI.org. All Rights Reserved. ===========

from .commons import (
    PYDANTIC_V2,
    api_keys_required,
    check_server_running,
    create_chunks,
    dependencies_required,
    download_tasks,
    get_first_int,
    get_prompt_template_key_words,
    get_system_information,
    get_task_list,
    model_api_key_required,
    print_text_animated,
    text_extract_from_web,
    to_pascal,
)
from .constants import Constants
from .token_counting import (
    AnthropicTokenCounter,
    BaseTokenCounter,
    OpenAITokenCounter,
    OpenSourceTokenCounter,
    get_model_encoding,
)

__all__ = [
    'model_api_key_required',
    'print_text_animated',
    'get_prompt_template_key_words',
    'get_first_int',
    'download_tasks',
    'get_task_list',
    'check_server_running',
    'AnthropicTokenCounter',
    'get_system_information',
    'to_pascal',
    'PYDANTIC_V2',
    'get_model_encoding',
    'BaseTokenCounter',
    'OpenAITokenCounter',
    'OpenSourceTokenCounter',
<<<<<<< HEAD
    'Constants',
=======
    'text_extract_from_web',
    'create_chunks',
>>>>>>> a170ce1a
    'dependencies_required',
    'api_keys_required',
]<|MERGE_RESOLUTION|>--- conflicted
+++ resolved
@@ -53,12 +53,9 @@
     'BaseTokenCounter',
     'OpenAITokenCounter',
     'OpenSourceTokenCounter',
-<<<<<<< HEAD
     'Constants',
-=======
     'text_extract_from_web',
     'create_chunks',
->>>>>>> a170ce1a
     'dependencies_required',
     'api_keys_required',
 ]