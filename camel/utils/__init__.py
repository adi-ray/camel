--- conflicted
+++ resolved
@@ -81,12 +81,9 @@
     "handle_http_error",
     "get_pydantic_model",
     "download_github_subdirectory",
-<<<<<<< HEAD
-=======
     "generate_prompt_for_structured_output",
     "deduplicate_internally",
     "DeduplicationResult",
     "retry_on_error",
     "BatchProcessor",
->>>>>>> cf3d9c5e
 ]