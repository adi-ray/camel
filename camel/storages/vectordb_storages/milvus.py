# ========= Copyright 2023-2024 @ CAMEL-AI.org. All Rights Reserved. =========
# Licensed under the Apache License, Version 2.0 (the "License");
# you may not use this file except in compliance with the License.
# You may obtain a copy of the License at
#
#     http://www.apache.org/licenses/LICENSE-2.0
#
# Unless required by applicable law or agreed to in writing, software
# distributed under the License is distributed on an "AS IS" BASIS,
# WITHOUT WARRANTIES OR CONDITIONS OF ANY KIND, either express or implied.
# See the License for the specific language governing permissions and
# limitations under the License.
# ========= Copyright 2023-2024 @ CAMEL-AI.org. All Rights Reserved. =========
import logging
import re
from datetime import datetime
from typing import Any, Dict, List, Optional, Tuple

from camel.storages.vectordb_storages import (
    BaseVectorStorage,
    VectorDBQuery,
    VectorDBQueryResult,
    VectorDBSearch,
    VectorDBSearchResult,
    VectorDBStatus,
    VectorRecord,
)
from camel.utils import dependencies_required

logger = logging.getLogger(__name__)


class MilvusStorage(BaseVectorStorage):
    r"""An implementation of the `BaseVectorStorage` for interacting with
    Milvus, a cloud-native vector search engine.

    The detailed information about Milvus is available at:
    `Milvus <https://milvus.io/docs/overview.md/>`_

    Args:
        vector_dim (int): The dimension of storing vectors.
        url_and_api_key (Tuple[str, str]): Tuple containing
           the URL and API key for connecting to a remote Milvus instance.
           URL maps to Milvus uri concept, typically "endpoint:port".
           API key maps to Milvus token concept, for self-hosted it's
           "username:pwd", for Zilliz Cloud (fully-managed Milvus) it's API
           Key.
        collection_name (Optional[str], optional): Name for the collection in
            the Milvus. If not provided, set it to the current time with iso
            format. (default: :obj:`None`)
        **kwargs (Any): Additional keyword arguments for initializing
            `MilvusClient`.

    Raises:
        ImportError: If `pymilvus` package is not installed.
    """

    @dependencies_required("pymilvus")
    def __init__(
        self,
        vector_dim: int,
        url_and_api_key: Tuple[str, str],
        collection_name: Optional[str] = None,
        **kwargs: Any,
    ) -> None:
        from pymilvus import MilvusClient

        self._client: MilvusClient
        self._create_client(url_and_api_key, **kwargs)
        self.vector_dim = vector_dim
        self.collection_name = (
            collection_name or self._generate_collection_name()
        )
        self._check_and_create_collection()

    def _create_client(
        self,
        url_and_api_key: Tuple[str, str],
        **kwargs: Any,
    ) -> None:
        r"""Initializes the Milvus client with the provided connection details.

        Args:
            url_and_api_key (Tuple[str, str]): The URL and API key for the
                Milvus server.
            **kwargs: Additional keyword arguments passed to the Milvus client.
        """
        from pymilvus import MilvusClient

        self._client = MilvusClient(
            uri=url_and_api_key[0],
            token=url_and_api_key[1],
            **kwargs,
        )

    def _check_and_create_collection(self) -> None:
        r"""Checks if the specified collection exists in Milvus and creates it
        if it doesn't, ensuring it matches the specified vector dimensionality.
        """
        if self._collection_exists(self.collection_name):
            in_dim = self._get_collection_info(self.collection_name)[
                "vector_dim"
            ]
            if in_dim != self.vector_dim:
                # The name of collection has to be confirmed by the user
                raise ValueError(
                    "Vector dimension of the existing collection "
                    f'"{self.collection_name}" ({in_dim}) is different from '
                    f"the given embedding dim ({self.vector_dim})."
                )
        else:
            self._create_collection(
                collection_name=self.collection_name,
            )

    def _create_collection(
        self,
        collection_name: str,
        **kwargs: Any,
    ) -> None:
        r"""Creates a new collection in the database.

        Args:
            collection_name (str): Name of the collection to be created.
            **kwargs (Any): Additional keyword arguments pass to create
                collection.
        """

        from pymilvus import DataType

        # Set the schema
        schema = self._client.create_schema(
            auto_id=False,
            enable_dynamic_field=True,
            description="collection schema",
        )

        schema.add_field(
            field_name="id",
            datatype=DataType.VARCHAR,
            description='A unique identifier for the vector',
            is_primary=True,
            max_length=65535,
        )
        # max_length reference: https://milvus.io/docs/limitations.md
        schema.add_field(
            field_name="vector",
            datatype=DataType.FLOAT_VECTOR,
            description="The numerical representation of the vector",
            dim=self.vector_dim,
        )
        schema.add_field(
            field_name="payload",
            datatype=DataType.JSON,
            description=(
                "Any additional metadata or information related"
                "to the vector"
            ),
        )

        # Create the collection
        self._client.create_collection(
            collection_name=collection_name,
            schema=schema,
            **kwargs,
        )

        # Set the index of the parameters
        index_params = self._client.prepare_index_params()

        index_params.add_index(
            field_name="vector",
            metric_type="COSINE",
            index_type="AUTOINDEX",
            index_name="vector_index",
        )

        self._client.create_index(
            collection_name=collection_name, index_params=index_params
        )

    def _delete_collection(
        self,
        collection_name: str,
    ) -> None:
        r"""Deletes an existing collection from the database.

        Args:
            collection (str): Name of the collection to be deleted.
        """
        self._client.drop_collection(collection_name=collection_name)

    def _collection_exists(self, collection_name: str) -> bool:
        r"""Checks whether a collection with the specified name exists in the
        database.

        Args:
            collection_name (str): The name of the collection to check.

        Returns:
            bool: True if the collection exists, False otherwise.
        """
        return self._client.has_collection(collection_name)

    def _generate_collection_name(self) -> str:
        r"""Generates a unique name for a new collection based on the current
        timestamp. Milvus collection names can only contain alphanumeric
        characters and underscores.

        Returns:
            str: A unique, valid collection name.
        """
        timestamp = datetime.now().isoformat()
        transformed_name = re.sub(r"[^a-zA-Z0-9_]", "_", timestamp)
        valid_name = "Time" + transformed_name
        return valid_name

    def _get_collection_info(self, collection_name: str) -> Dict[str, Any]:
        r"""Retrieves details of an existing collection.

        Args:
            collection_name (str): Name of the collection to be checked.

        Returns:
            Dict[str, Any]: A dictionary containing details about the
                collection.
        """
        vector_count = self._client.get_collection_stats(collection_name)[
            "row_count"
        ]
        collection_info = self._client.describe_collection(collection_name)
        collection_id = collection_info["collection_id"]

        dim_value = next(
            (
                field["params"]["dim"]
                for field in collection_info["fields"]
                if field["description"]
                == "The numerical representation of the vector"
            ),
            None,
        )

        return {
            "id": collection_id,  # the id of the collection
            "vector_count": vector_count,  # the number of the vector
            "vector_dim": dim_value,  # the dimension of the vector
        }

    def _validate_and_convert_vectors(
        self, records: List[VectorRecord]
    ) -> List[dict]:
        r"""Validates and converts VectorRecord instances to the format
        expected by Milvus.

        Args:
            records (List[VectorRecord]): List of vector records to validate
            and convert.

        Returns:
            List[dict]: A list of dictionaries formatted for Milvus insertion.
        """

        validated_data = []

        for record in records:
            record_dict = {
                "id": record.id,
                "payload": record.payload
                if record.payload is not None
                else "",
                "vector": record.vector,
            }
            validated_data.append(record_dict)

        return validated_data

    def _convert_filter_dict_to_expr(self, filter_dict: dict) -> str:
        r"""convert filter dict to expr

        Args:
            filter_dict (dict): filter dict
        
        Returns:
            str: expr
        """

        operator_map = {
            "$eq":  lambda k, v: f'payload["{k}"] == {repr(v)}',
            "$lt":  lambda k, v: f'payload["{k}"] < {v}',
            "$lte": lambda k, v: f'payload["{k}"] <= {v}',
            "$gt":  lambda k, v: f'payload["{k}"] > {v}',
            "$gte": lambda k, v: f'payload["{k}"] >= {v}',
            "$ne":  lambda k, v: f'payload["{k}"] != {repr(v)}',
            "$in":  lambda k, v: f'payload["{k}"] in [{", ".join(repr(item) for item in v)}]',
        }

        def convert_condition(k: str, cond: Any) -> str:
            """convert condition

            Args:
                k (str): key
                cond (Any): condition

            """
            if isinstance(cond, dict):
                expressions = []
                for op, v in cond.items():
                    if op in operator_map:
                        expressions.append(operator_map[op](k, v))
                    else:
                        raise ValueError(f"Unsupported operator: {op}")
                return " and ".join(expressions)
            else:
                return f'payload["{k}"] == "{cond}"'

        expressions = []
        for k, v in filter_dict.items():
            if k.lower() == "$and":
                sub_expressions = [
                    self._convert_filter_dict_to_expr(sub) for sub in v
                ]
                expressions.append("(" + " and ".join(sub_expressions) + ")")
            elif k.lower() == "$or":
                sub_expressions = [
                    self._convert_filter_dict_to_expr(sub) for sub in v
                ]
                expressions.append("(" + " or ".join(sub_expressions) + ")")
            else:
                expressions.append(convert_condition(k, v))

        return " and ".join(expressions)

    def add(
        self,
        records: List[VectorRecord],
        **kwargs,
    ) -> None:
        r"""Adds a list of vectors to the specified collection.

        Args:
            records (List[VectorRecord]): List of vectors to be added.
            **kwargs (Any): Additional keyword arguments pass to insert.

        Raises:
            RuntimeError: If there was an error in the addition process.
        """
        validated_records = self._validate_and_convert_vectors(records)

        op_info = self._client.insert(
            collection_name=self.collection_name,
            data=validated_records,
            **kwargs,
        )
        logger.debug(f"Successfully added vectors in Milvus: {op_info}")

    def delete(
        self,
        ids: List[str],
        **kwargs: Any,
    ) -> None:
        r"""Deletes a list of vectors identified by their IDs from the
        storage. If unsure of ids you can first query the collection to grab
        the corresponding data.

        Args:
            ids (List[str]): List of unique identifiers for the vectors to be
                deleted.
            **kwargs (Any): Additional keyword arguments passed to delete.

        Raises:
            RuntimeError: If there is an error during the deletion process.
        """

        op_info = self._client.delete(
            collection_name=self.collection_name, pks=ids, **kwargs
        )
        logger.debug(f"Successfully deleted vectors in Milvus: {op_info}")

    def status(self) -> VectorDBStatus:
        r"""Retrieves the current status of the Milvus collection. This method
        provides information about the collection, including its vector
        dimensionality and the total number of vectors stored.

        Returns:
            VectorDBStatus: An object containing information about the
                collection's status.
        """
        status = self._get_collection_info(self.collection_name)
        return VectorDBStatus(
            vector_dim=status["vector_dim"],
            vector_count=status["vector_count"],
        )

    def query(
        self,
        query: VectorDBQuery,
        **kwargs: Any,
    ) -> List[VectorDBQueryResult]:
        r"""Searches for similar vectors in the storage based on the provided
        query.

        Args:
            query (VectorDBQuery): The query object containing the search
                vector and the number of top similar vectors to retrieve.
            **kwargs (Any): Additional keyword arguments passed to search.

        Returns:
            List[VectorDBQueryResult]: A list of vectors retrieved from the
                storage based on similarity to the query vector.
        """
        search_result = self._client.search(
            collection_name=self.collection_name,
            data=[query.query_vector],
            limit=query.top_k,
            output_fields=["vector", "payload"],
            **kwargs,
        )
        query_results = []
<<<<<<< HEAD
        for point in search_result:
            query_results.append(
                VectorDBQueryResult.create(
                    similarity=(point[0]["distance"]),
                    id=str(point[0]["id"]),
                    payload=(point[0]["entity"].get("payload")),
                    vector=point[0]["entity"].get("vector"),
=======
        for points in search_result:
            for point in points:
                query_results.append(
                    VectorDBQueryResult.create(
                        similarity=point['distance'],
                        id=str(point['id']),
                        payload=(point['entity'].get('payload')),
                        vector=point['entity'].get('vector'),
                    )
>>>>>>> d95cf864
                )

        return query_results

    def search(
        self,
        search: VectorDBSearch,
        **kwargs: Any,
    ) -> List[VectorDBSearchResult]:
        r"""Searches for vector records that match the given payload filter.

        Args:
            search (VectorDBSearch): The search object containing the filter
                For example, {"category": "fruit", "color": "red"}.
            **kwargs (Any): Additional parameters for the search.

        Returns:
            List[VectorDBSearchResult]: A list of vector records that match the
                filter criteria.
        """
        if isinstance(search.payload_filter, dict):
            filter_expr = self._convert_filter_dict_to_expr(
                search.payload_filter
            )
        else:
            raise ValueError("payload_filter must be a dict.")

        query_res = self._client.query(
            collection_name=self.collection_name,
            filter=filter_expr,
            output_fields=["id", "vector", "payload"],
            **kwargs,
        )

        search_results = []
        for index, item in enumerate(query_res):
            search_results.append(
                VectorDBSearchResult.create(
                    vector=item.get("vector"),
                    id=str(item.get("id")),
                    payload=item.get("payload"),
                )
            )
            if index == search.top_k - 1:
                break
        return search_results

    def clear(self) -> None:
        r"""Removes all vectors from the Milvus collection. This method
        deletes the existing collection and then recreates it with the same
        schema to effectively remove all stored vectors.
        """
        self._delete_collection(self.collection_name)
        self._create_collection(collection_name=self.collection_name)

    def load(self) -> None:
        r"""Load the collection hosted on cloud service."""
        self._client.load_collection(self.collection_name)

    @property
    def client(self) -> Any:
        r"""Provides direct access to the Milvus client. This property allows
        for direct interactions with the Milvus client for operations that are
        not covered by the `MilvusStorage` class.

        Returns:
            Any: The Milvus client instance.
        """
        return self._client<|MERGE_RESOLUTION|>--- conflicted
+++ resolved
@@ -417,15 +417,6 @@
             **kwargs,
         )
         query_results = []
-<<<<<<< HEAD
-        for point in search_result:
-            query_results.append(
-                VectorDBQueryResult.create(
-                    similarity=(point[0]["distance"]),
-                    id=str(point[0]["id"]),
-                    payload=(point[0]["entity"].get("payload")),
-                    vector=point[0]["entity"].get("vector"),
-=======
         for points in search_result:
             for point in points:
                 query_results.append(
@@ -435,7 +426,6 @@
                         payload=(point['entity'].get('payload')),
                         vector=point['entity'].get('vector'),
                     )
->>>>>>> d95cf864
                 )
 
         return query_results
