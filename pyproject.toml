[build-system]
requires = ["poetry-core>=1.0.0"]
build-backend = "poetry.core.masonry.api"

[tool.poetry]
name = "camel-ai"
version = "0.1.1"
authors = ["CAMEL-AI.org"]
description = "Communicative Agents for AI Society Study"
readme = "README.md"
keywords = [
    "communicative-ai",
    "ai-societies",
    "artificial-intelligence",
    "deep-learning",
    "multi-agent-systems",
    "cooperative-ai",
    "natural-language-processing",
    "large-language-models",
]
packages = [
    { include = "camel" },
]
license = "Apache License 2.0"
homepage = "https://www.camel-ai.org/"
repository = "https://github.com/camel-ai/camel"
documentation = "https://docs.camel-ai.org"

[tool.poetry.dependencies]
<<<<<<< HEAD
python = "^3.9.1"
=======
python = ">=3.8.1,<3.12"
>>>>>>> b95288b8
numpy = "^1"
openai = "^1.2.3"
tiktoken = "^0"
colorama = "^0"
jsonschema = "^4"
protobuf = "^4"

# huggingface-agent
transformers = { version = "^4", optional = true }
diffusers = { version = "^0", optional = true }
accelerate = { version = "^0", optional = true }
datasets = { version = "^2", optional = true }
torch = { version = "^1", optional = true }
soundfile = { version = "^0", optional = true }
sentencepiece = { version = "^0", optional = true }
opencv-python = { version = "^4", optional = true }

# tools
beautifulsoup4 = { version = "^4", optional = true }
docx2txt = { version = "^0.8", optional = true }
PyMuPDF = { version = "^1.22.5", optional = true }
wikipedia = { version = "^1", optional = true }
pyowm = { version = "^3.3.0", optional = true }
<<<<<<< HEAD
networkx = "^3.2.1"
=======
unstructured = { version = "^0.10.30", optional = true }

# vector-databases
qdrant-client = { version = "^1.6.4", optional = true }

# test
pytest = { version = "^7", optional = true}
mock = { version = "^5", optional = true}
>>>>>>> b95288b8

[tool.poetry.extras]
test = ["pytest", "mock"]

huggingface-agent = [
    "transformers",
    "diffusers",
    "accelerate",
    "datasets",
    "torch",
    "soundfile",
    "sentencepiece",
    "opencv-python",
]

tools = [
    "beautifulsoup4",
    "docx2txt",
    "PyMuPDF",
    "wikipedia",
    "pyowm",
    "unstructured",
]

vector-databases = [
    "qdrant-client",
]

all = [
    # huggingface-agent
    "transformers",
    "diffusers",
    "accelerate",
    "datasets",
    "torch",
    "soundfile",
    "sentencepiece",
    "opencv-python",
    # tools
    "beautifulsoup4",
    "docx2txt",
    "PyMuPDF",
    "wikipedia",
    "pyowm",
    "unstructured",
    # vector-database
    "qdrant-client",
]

[tool.poetry.group.dev]
optional = true
[tool.poetry.group.dev.dependencies]
yapf = "0.32.0"
isort = "5.12.0"
flake8 = "4.0.1"
mypy = "^1.5.1"
toml = ">=0.10.2"
pre-commit = "^3"
pytest = "^7"
pytest-cov = "^4"
gradio = "^3"
mock = "^5"

# types
types-Pillow = "*"
types-Pygments = "*"
types-mock = "*"
types-regex = "*"
types-setuptools = "*"
types-tqdm = "*"
types-colorama = "^0"
types-requests = "^2"

[tool.poetry.group.docs]
optional = true
[tool.poetry.group.docs.dependencies]
sphinx = "^6"
sphinx_book_theme = "*"
recommonmark = "*"

[tool.yapf]
based_on_style = "pep8"
split_before_named_assigns = false

[tool.isort]
multi_line_output = 3
include_trailing_comma = true
skip = [".gitingore", "__init__.py"]

[tool.pytest.ini_options]
pythonpath = ["."]
addopts = ["--strict-markers"]
markers = [
    "very_slow: mark a very slow test to run only in full test mode",
    "model_backend: for tests that require OpenAI API key or a local LLM",
]

[tool.coverage.report]
include_namespace_packages = true

[[tool.mypy.overrides]]
module = [
    "transformers.*",
    "packaging.*",
    "tiktoken",
    "openai",
    "openai.error",
    "pytest",
    "_pytest.config",
    "_pytest.nodes",
    "numpy",
    "torch",
    "sqlalchemy",
    "google.cloud.sql.connector",
    "gradio",
    "database_connection",
    "huggingface_hub",
    "huggingface_hub.utils._errors",
    "wikipedia",
    "pyowm",
    "jsonschema.*",
    "bs4.*",
    "docx2txt",
    "PyMuPDF",
    "fitz",
    "unstructured.*",
]
ignore_missing_imports = true<|MERGE_RESOLUTION|>--- conflicted
+++ resolved
@@ -27,11 +27,7 @@
 documentation = "https://docs.camel-ai.org"
 
 [tool.poetry.dependencies]
-<<<<<<< HEAD
-python = "^3.9.1"
-=======
 python = ">=3.8.1,<3.12"
->>>>>>> b95288b8
 numpy = "^1"
 openai = "^1.2.3"
 tiktoken = "^0"
@@ -55,9 +51,7 @@
 PyMuPDF = { version = "^1.22.5", optional = true }
 wikipedia = { version = "^1", optional = true }
 pyowm = { version = "^3.3.0", optional = true }
-<<<<<<< HEAD
-networkx = "^3.2.1"
-=======
+networkx = { version = "^3.2.1", optional = true }
 unstructured = { version = "^0.10.30", optional = true }
 
 # vector-databases
@@ -66,7 +60,7 @@
 # test
 pytest = { version = "^7", optional = true}
 mock = { version = "^5", optional = true}
->>>>>>> b95288b8
+
 
 [tool.poetry.extras]
 test = ["pytest", "mock"]
